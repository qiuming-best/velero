--- conflicted
+++ resolved
@@ -21,11 +21,9 @@
 	"context"
 	"flag"
 	"fmt"
-	"math/rand"
 	"strings"
 	"time"
 
-	"github.com/google/uuid"
 	. "github.com/onsi/ginkgo"
 	. "github.com/onsi/gomega"
 	"github.com/pkg/errors"
@@ -115,13 +113,12 @@
 }
 
 func (o *OrderedResources) Init() error {
-	rand.Seed(time.Now().UnixNano())
-	UUIDgen, _ = uuid.NewRandom()
+	o.TestCase.Init()
 	o.VeleroCfg = VeleroCfg
 	o.Client = *o.VeleroCfg.ClientToInstallVelero
-	o.ScheduleName = "schedule-ordered-resources-" + UUIDgen.String()
+	o.ScheduleName = "schedule-ordered-resources-" + o.UUIDgen
 	o.NSBaseName = "schedule-ordered-resources"
-	o.Namespace = o.NSBaseName + "-" + UUIDgen.String()
+	o.Namespace = o.NSBaseName + "-" + o.UUIDgen
 	o.OrderMap = map[string]string{
 		"deployments": fmt.Sprintf("deploy-%s", o.NSBaseName),
 		"secrets":     fmt.Sprintf("secret-%s", o.NSBaseName),
@@ -140,32 +137,16 @@
 }
 
 func (o *OrderedResources) CreateResources() error {
-<<<<<<< HEAD
-	o.Ctx, _ = context.WithTimeout(context.Background(), 5*time.Minute)
-=======
-	veleroCfg := o.VeleroCfg
-	ctx, ctxCancel := context.WithTimeout(context.Background(), 10*time.Minute)
+	var ctxCancel context.CancelFunc
+	o.Ctx, ctxCancel = context.WithTimeout(context.Background(), 10*time.Minute)
 	defer ctxCancel()
->>>>>>> 9b920202
 	label := map[string]string{
 		"orderedresources": "true",
 	}
 	fmt.Printf("Creating resources in %s namespace ...\n", o.Namespace)
-	if err := CreateNamespace(ctx, o.Client, o.Namespace); err != nil {
+	if err := CreateNamespace(o.Ctx, o.Client, o.Namespace); err != nil {
 		return errors.Wrapf(err, "failed to create namespace %s", o.Namespace)
 	}
-<<<<<<< HEAD
-=======
-	serviceAccountName := "default"
-	// wait until the service account is created before patch the image pull secret
-	if err := WaitUntilServiceAccountCreated(ctx, o.Client, o.Namespace, serviceAccountName, 10*time.Minute); err != nil {
-		return errors.Wrapf(err, "failed to wait the service account %q created under the namespace %q", serviceAccountName, o.Namespace)
-	}
-	// add the image pull secret to avoid the image pull limit issue of Docker Hub
-	if err := PatchServiceAccountWithImagePullSecret(ctx, o.Client, o.Namespace, serviceAccountName, veleroCfg.RegistryCredentialFile); err != nil {
-		return errors.Wrapf(err, "failed to patch the service account %q under the namespace %q", serviceAccountName, o.Namespace)
-	}
->>>>>>> 9b920202
 	//Create deployment
 	deploymentName := fmt.Sprintf("deploy-%s", o.NSBaseName)
 	fmt.Printf("Creating deployment %s in %s namespaces ...\n", deploymentName, o.Namespace)
@@ -204,24 +185,12 @@
 }
 
 func (o *OrderedResources) DeleteBackups() error {
-<<<<<<< HEAD
 	backupList := new(velerov1api.BackupList)
 	if err := o.Client.Kubebuilder.List(o.Ctx, backupList, &kbclient.ListOptions{Namespace: o.VeleroCfg.VeleroNamespace}); err != nil {
 		return fmt.Errorf("failed to list backup object in %s namespace with err %v", o.VeleroCfg.VeleroNamespace, err)
 	}
 	for _, backup := range backupList.Items {
 		if err := VeleroBackupDelete(o.Ctx, o.VeleroCfg.VeleroCLI, o.VeleroCfg.VeleroNamespace, backup.Name); err != nil {
-=======
-	ctx, ctxCancel := context.WithTimeout(context.Background(), 10*time.Minute)
-	defer ctxCancel()
-	veleroCfg := o.VeleroCfg
-	backupList := new(velerov1api.BackupList)
-	if err := o.Client.Kubebuilder.List(ctx, backupList, &kbclient.ListOptions{Namespace: veleroCfg.VeleroNamespace}); err != nil {
-		return fmt.Errorf("failed to list backup object in %s namespace with err %v", veleroCfg.VeleroNamespace, err)
-	}
-	for _, backup := range backupList.Items {
-		if err := VeleroBackupDelete(ctx, veleroCfg.VeleroCLI, veleroCfg.VeleroNamespace, backup.Name); err != nil {
->>>>>>> 9b920202
 			return err
 		}
 	}
