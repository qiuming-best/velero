--- conflicted
+++ resolved
@@ -51,12 +51,7 @@
 	b.testNS = "backup-ttl-test-" + UUIDgen.String()
 	b.backupName = "backup-ttl-test-" + UUIDgen.String()
 	b.restoreName = "restore-ttl-test-" + UUIDgen.String()
-<<<<<<< HEAD
-	b.ctx, _ = context.WithTimeout(context.Background(), 2*time.Hour)
 	b.ttl = 10 * time.Minute
-=======
-	b.ttl = 20 * time.Minute
->>>>>>> 9b920202
 
 }
 
