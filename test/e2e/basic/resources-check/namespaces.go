--- conflicted
+++ resolved
@@ -19,11 +19,9 @@
 import (
 	"context"
 	"fmt"
-	"math/rand"
 	"strings"
 	"time"
 
-	"github.com/google/uuid"
 	"github.com/pkg/errors"
 	v1 "k8s.io/apimachinery/pkg/apis/meta/v1"
 
@@ -40,11 +38,10 @@
 }
 
 func (m *MultiNSBackup) Init() error {
-	rand.Seed(time.Now().UnixNano())
-	UUIDgen, _ = uuid.NewRandom()
-	m.BackupName = "backup-" + UUIDgen.String()
-	m.RestoreName = "restore-" + UUIDgen.String()
-	m.NSBaseName = "nstest-" + UUIDgen.String()
+	m.TestCase.Init()
+	m.BackupName = "backup-" + m.UUIDgen
+	m.RestoreName = "restore-" + m.UUIDgen
+	m.NSBaseName = "nstest-" + m.UUIDgen
 	m.VeleroCfg = VeleroCfg
 	m.Client = *m.VeleroCfg.ClientToInstallVelero
 	m.NSExcluded = &[]string{}
@@ -91,7 +88,8 @@
 }
 
 func (m *MultiNSBackup) CreateResources() error {
-	ctx, ctxCancel := context.WithTimeout(context.Background(), 60*time.Minute)
+	var ctxCancel context.CancelFunc
+	m.Ctx, ctxCancel = context.WithTimeout(context.Background(), 60*time.Minute)
 	defer ctxCancel()
 	fmt.Printf("Creating namespaces ...\n")
 	labels := map[string]string{
@@ -99,7 +97,7 @@
 	}
 	for nsNum := 0; nsNum < m.NamespacesTotal; nsNum++ {
 		createNSName := fmt.Sprintf("%s-%00000d", m.NSBaseName, nsNum)
-		if err := CreateNamespaceWithLabel(ctx, m.Client, createNSName, labels); err != nil {
+		if err := CreateNamespaceWithLabel(m.Ctx, m.Client, createNSName, labels); err != nil {
 			return errors.Wrapf(err, "Failed to create namespace %s", createNSName)
 		}
 	}
@@ -107,12 +105,10 @@
 }
 
 func (m *MultiNSBackup) Verify() error {
-	ctx, ctxCancel := context.WithTimeout(context.Background(), m.TimeoutDuration)
-	defer ctxCancel()
 	// Verify that we got back all of the namespaces we created
 	for nsNum := 0; nsNum < m.NamespacesTotal; nsNum++ {
 		checkNSName := fmt.Sprintf("%s-%00000d", m.NSBaseName, nsNum)
-		checkNS, err := GetNamespace(ctx, m.Client, checkNSName)
+		checkNS, err := GetNamespace(m.Ctx, m.Client, checkNSName)
 		if err != nil {
 			return errors.Wrapf(err, "Could not retrieve test namespace %s", checkNSName)
 		} else if checkNS.Name != checkNSName {
@@ -123,15 +119,9 @@
 }
 
 func (m *MultiNSBackup) Destroy() error {
-<<<<<<< HEAD
 	err := CleanupNamespaces(m.Ctx, m.Client, m.NSBaseName)
-=======
-	ctx, ctxCancel := context.WithTimeout(context.Background(), 60*time.Minute)
-	defer ctxCancel()
-	err := CleanupNamespaces(ctx, m.Client, m.NSBaseName)
->>>>>>> 9b920202
 	if err != nil {
 		return errors.Wrap(err, "Could cleanup retrieve namespaces")
 	}
-	return WaitAllSelectedNSDeleted(ctx, m.Client, "ns-test=true")
+	return WaitAllSelectedNSDeleted(m.Ctx, m.Client, "ns-test=true")
 }