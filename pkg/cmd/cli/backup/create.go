/*
Copyright The Velero Contributors.

Licensed under the Apache License, Version 2.0 (the "License");
you may not use this file except in compliance with the License.
You may obtain a copy of the License at

    http://www.apache.org/licenses/LICENSE-2.0

Unless required by applicable law or agreed to in writing, software
distributed under the License is distributed on an "AS IS" BASIS,
WITHOUT WARRANTIES OR CONDITIONS OF ANY KIND, either express or implied.
See the License for the specific language governing permissions and
limitations under the License.
*/

package backup

import (
	"context"
	"fmt"
	"strings"
	"time"

	kbclient "sigs.k8s.io/controller-runtime/pkg/client"

	"github.com/pkg/errors"
	"github.com/spf13/cobra"
	"github.com/spf13/pflag"
	corev1 "k8s.io/api/core/v1"
	metav1 "k8s.io/apimachinery/pkg/apis/meta/v1"
	kubeerrs "k8s.io/apimachinery/pkg/util/errors"
	"k8s.io/client-go/tools/cache"

	"github.com/vmware-tanzu/velero/internal/resourcepolicies"
	velerov1api "github.com/vmware-tanzu/velero/pkg/apis/velero/v1"
	"github.com/vmware-tanzu/velero/pkg/builder"
	"github.com/vmware-tanzu/velero/pkg/client"
	"github.com/vmware-tanzu/velero/pkg/cmd"
	"github.com/vmware-tanzu/velero/pkg/cmd/util/flag"
	"github.com/vmware-tanzu/velero/pkg/cmd/util/output"
	veleroclient "github.com/vmware-tanzu/velero/pkg/generated/clientset/versioned"
	v1 "github.com/vmware-tanzu/velero/pkg/generated/informers/externalversions/velero/v1"
	"github.com/vmware-tanzu/velero/pkg/util/collections"
)

func NewCreateCommand(f client.Factory, use string) *cobra.Command {
	o := NewCreateOptions()

	c := &cobra.Command{
		Use:   use + " NAME",
		Short: "Create a backup",
		Args:  cobra.MaximumNArgs(1),
		Run: func(c *cobra.Command, args []string) {
			cmd.CheckError(o.Complete(args, f))
			cmd.CheckError(o.Validate(c, args, f))
			cmd.CheckError(o.Run(c, f))
		},
		Example: `  # Create a backup containing all resources.
  velero backup create backup1

  # Create a backup including only the nginx namespace.
  velero backup create nginx-backup --include-namespaces nginx

  # Create a backup excluding the velero and default namespaces.
  velero backup create backup2 --exclude-namespaces velero,default

  # Create a backup based on a schedule named daily-backup.
  velero backup create --from-schedule daily-backup

  # View the YAML for a backup that doesn't snapshot volumes, without sending it to the server.
  velero backup create backup3 --snapshot-volumes=false -o yaml

  # Wait for a backup to complete before returning from the command.
  velero backup create backup4 --wait`,
	}

	o.BindFlags(c.Flags())
	o.BindWait(c.Flags())
	o.BindFromSchedule(c.Flags())
	output.BindFlags(c.Flags())
	output.ClearOutputFlagDefault(c)

	return c
}

type CreateOptions struct {
	Name                     string
	TTL                      time.Duration
	SnapshotVolumes          flag.OptionalBool
	DefaultVolumesToFsBackup flag.OptionalBool
	IncludeNamespaces        flag.StringArray
	ExcludeNamespaces        flag.StringArray
	IncludeResources         flag.StringArray
	ExcludeResources         flag.StringArray
	Labels                   flag.Map
	Selector                 flag.LabelSelector
	IncludeClusterResources  flag.OptionalBool
	Wait                     bool
	StorageLocation          string
	SnapshotLocations        []string
	FromSchedule             string
	OrderedResources         string
	CSISnapshotTimeout       time.Duration
	ItemOperationTimeout     time.Duration
<<<<<<< HEAD
	ResPoliciesConfigmap     string
	client                   veleroclient.Interface
=======

	client veleroclient.Interface
>>>>>>> c6059a93
}

func NewCreateOptions() *CreateOptions {
	return &CreateOptions{
		IncludeNamespaces:       flag.NewStringArray("*"),
		Labels:                  flag.NewMap(),
		SnapshotVolumes:         flag.NewOptionalBool(nil),
		IncludeClusterResources: flag.NewOptionalBool(nil),
	}
}

func (o *CreateOptions) BindFlags(flags *pflag.FlagSet) {
	flags.DurationVar(&o.TTL, "ttl", o.TTL, "How long before the backup can be garbage collected.")
	flags.Var(&o.IncludeNamespaces, "include-namespaces", "Namespaces to include in the backup (use '*' for all namespaces).")
	flags.Var(&o.ExcludeNamespaces, "exclude-namespaces", "Namespaces to exclude from the backup.")
	flags.Var(&o.IncludeResources, "include-resources", "Resources to include in the backup, formatted as resource.group, such as storageclasses.storage.k8s.io (use '*' for all resources).")
	flags.Var(&o.ExcludeResources, "exclude-resources", "Resources to exclude from the backup, formatted as resource.group, such as storageclasses.storage.k8s.io.")
	flags.Var(&o.Labels, "labels", "Labels to apply to the backup.")
	flags.StringVar(&o.StorageLocation, "storage-location", "", "Location in which to store the backup.")
	flags.StringSliceVar(&o.SnapshotLocations, "volume-snapshot-locations", o.SnapshotLocations, "List of locations (at most one per provider) where volume snapshots should be stored.")
	flags.VarP(&o.Selector, "selector", "l", "Only back up resources matching this label selector.")
	flags.StringVar(&o.OrderedResources, "ordered-resources", "", "Mapping Kinds to an ordered list of specific resources of that Kind.  Resource names are separated by commas and their names are in format 'namespace/resourcename'. For cluster scope resource, simply use resource name. Key-value pairs in the mapping are separated by semi-colon.  Example: 'pods=ns1/pod1,ns1/pod2;persistentvolumeclaims=ns1/pvc4,ns1/pvc8'.  Optional.")
	flags.DurationVar(&o.CSISnapshotTimeout, "csi-snapshot-timeout", o.CSISnapshotTimeout, "How long to wait for CSI snapshot creation before timeout.")
	flags.DurationVar(&o.ItemOperationTimeout, "item-operation-timeout", o.ItemOperationTimeout, "How long to wait for async plugin operations before timeout.")
	f := flags.VarPF(&o.SnapshotVolumes, "snapshot-volumes", "", "Take snapshots of PersistentVolumes as part of the backup. If the parameter is not set, it is treated as setting to 'true'.")
	// this allows the user to just specify "--snapshot-volumes" as shorthand for "--snapshot-volumes=true"
	// like a normal bool flag
	f.NoOptDefVal = "true"

	f = flags.VarPF(&o.IncludeClusterResources, "include-cluster-resources", "", "Include cluster-scoped resources in the backup")
	f.NoOptDefVal = "true"

	f = flags.VarPF(&o.DefaultVolumesToFsBackup, "default-volumes-to-fs-backup", "", "Use pod volume file system backup by default for volumes")
	f.NoOptDefVal = "true"

	flags.StringVar(&o.ResPoliciesConfigmap, "resource-policies-configmap", "", "Reference to the resource policies configmap that backup using")
}

// BindWait binds the wait flag separately so it is not called by other create
// commands that reuse CreateOptions's BindFlags method.
func (o *CreateOptions) BindWait(flags *pflag.FlagSet) {
	flags.BoolVarP(&o.Wait, "wait", "w", o.Wait, "Wait for the operation to complete.")
}

// BindFromSchedule binds the from-schedule flag separately so it is not called
// by other create commands that reuse CreateOptions's BindFlags method.
func (o *CreateOptions) BindFromSchedule(flags *pflag.FlagSet) {
	flags.StringVar(&o.FromSchedule, "from-schedule", "", "Create a backup from the template of an existing schedule. Cannot be used with any other filters. Backup name is optional if used.")
}

func (o *CreateOptions) Validate(c *cobra.Command, args []string, f client.Factory) error {
	if err := output.ValidateFlags(c); err != nil {
		return err
	}

	client, err := f.KubebuilderClient()
	if err != nil {
		return err
	}

	// Ensure that unless FromSchedule is set, args contains a backup name
	if o.FromSchedule == "" && len(args) != 1 {
		return fmt.Errorf("A backup name is required, unless you are creating based on a schedule.")
	}

	errs := collections.ValidateNamespaceIncludesExcludes(o.IncludeNamespaces, o.ExcludeNamespaces)
	if len(errs) > 0 {
		return kubeerrs.NewAggregate(errs)
	}

	if o.StorageLocation != "" {
		location := &velerov1api.BackupStorageLocation{}
		if err := client.Get(context.Background(), kbclient.ObjectKey{
			Namespace: f.Namespace(),
			Name:      o.StorageLocation,
		}, location); err != nil {
			return err
		}
	}

	for _, loc := range o.SnapshotLocations {
		if _, err := o.client.VeleroV1().VolumeSnapshotLocations(f.Namespace()).Get(context.TODO(), loc, metav1.GetOptions{}); err != nil {
			return err
		}
	}

	if o.ResPoliciesConfigmap != "" {
		cm := &corev1.ConfigMap{}
		if err := client.Get(context.Background(), kbclient.ObjectKey{
			Namespace: f.Namespace(),
			Name:      o.ResPoliciesConfigmap,
		}, cm); err != nil {
			return errors.Wrapf(err, "failed to get resource policies %s/%s", o.ResPoliciesConfigmap, f.Namespace())
		}

		resPolicies, err := resourcepolicies.GetResourcePoliciesFromConfig(cm)
		if err == nil {
			if isValid, err := resourcepolicies.Validate(resPolicies); err != nil {
				return errors.Wrap(err, "failed to validate the user resource policies config")
			} else if !isValid {
				return fmt.Errorf("user resource policies config is unvalid")
			}
		} else {
			return errors.Wrap(err, "failed to get the user resource policies config")
		}
	}

	return nil
}

func (o *CreateOptions) Complete(args []string, f client.Factory) error {
	// If an explicit name is specified, use that name
	if len(args) > 0 {
		o.Name = args[0]
	}
	client, err := f.Client()
	if err != nil {
		return err
	}
	o.client = client
	return nil
}

func (o *CreateOptions) Run(c *cobra.Command, f client.Factory) error {
	backup, err := o.BuildBackup(f.Namespace())
	if err != nil {
		return err
	}

	if printed, err := output.PrintWithFormat(c, backup); printed || err != nil {
		return err
	}

	if o.FromSchedule != "" {
		fmt.Println("Creating backup from schedule, all other filters are ignored.")
	}

	var backupInformer cache.SharedIndexInformer
	var updates chan *velerov1api.Backup
	if o.Wait {
		stop := make(chan struct{})
		defer close(stop)

		updates = make(chan *velerov1api.Backup)

		backupInformer = v1.NewBackupInformer(o.client, f.Namespace(), 0, nil)

		backupInformer.AddEventHandler(
			cache.FilteringResourceEventHandler{
				FilterFunc: func(obj interface{}) bool {
					backup, ok := obj.(*velerov1api.Backup)
					if !ok {
						return false
					}
					return backup.Name == o.Name
				},
				Handler: cache.ResourceEventHandlerFuncs{
					UpdateFunc: func(_, obj interface{}) {
						backup, ok := obj.(*velerov1api.Backup)
						if !ok {
							return
						}
						updates <- backup
					},
					DeleteFunc: func(obj interface{}) {
						backup, ok := obj.(*velerov1api.Backup)
						if !ok {
							return
						}
						updates <- backup
					},
				},
			},
		)
		go backupInformer.Run(stop)
	}

	_, err = o.client.VeleroV1().Backups(backup.Namespace).Create(context.TODO(), backup, metav1.CreateOptions{})
	if err != nil {
		return err
	}

	fmt.Printf("Backup request %q submitted successfully.\n", backup.Name)
	if o.Wait {
		fmt.Println("Waiting for backup to complete. You may safely press ctrl-c to stop waiting - your backup will continue in the background.")
		ticker := time.NewTicker(time.Second)
		defer ticker.Stop()

		for {
			select {
			case <-ticker.C:
				fmt.Print(".")
			case backup, ok := <-updates:
				if !ok {
					fmt.Println("\nError waiting: unable to watch backups.")
					return nil
				}

				if backup.Status.Phase == velerov1api.BackupPhaseFailedValidation || backup.Status.Phase == velerov1api.BackupPhaseCompleted ||
					backup.Status.Phase == velerov1api.BackupPhasePartiallyFailed || backup.Status.Phase == velerov1api.BackupPhaseFailed {
					fmt.Printf("\nBackup completed with status: %s. You may check for more information using the commands `velero backup describe %s` and `velero backup logs %s`.\n", backup.Status.Phase, backup.Name, backup.Name)
					return nil
				}
			}
		}
	}

	// Not waiting

	fmt.Printf("Run `velero backup describe %s` or `velero backup logs %s` for more details.\n", backup.Name, backup.Name)

	return nil
}

// ParseOrderedResources converts to map of Kinds to an ordered list of specific resources of that Kind.
// Resource names in the list are in format 'namespace/resourcename' and separated by commas.
// Key-value pairs in the mapping are separated by semi-colon.
// Ex: 'pods=ns1/pod1,ns1/pod2;persistentvolumeclaims=ns1/pvc4,ns1/pvc8'.
func ParseOrderedResources(orderMapStr string) (map[string]string, error) {
	entries := strings.Split(orderMapStr, ";")
	if len(entries) == 0 {
		return nil, fmt.Errorf("Invalid OrderedResources '%s'.", orderMapStr)
	}
	orderedResources := make(map[string]string)
	for _, entry := range entries {
		kv := strings.Split(entry, "=")
		if len(kv) != 2 {
			return nil, fmt.Errorf("Invalid OrderedResources '%s'.", entry)
		}
		kind := strings.TrimSpace(kv[0])
		order := strings.TrimSpace(kv[1])
		orderedResources[kind] = order
	}
	return orderedResources, nil
}

func (o *CreateOptions) BuildBackup(namespace string) (*velerov1api.Backup, error) {
	var backupBuilder *builder.BackupBuilder

	if o.FromSchedule != "" {
		schedule, err := o.client.VeleroV1().Schedules(namespace).Get(context.TODO(), o.FromSchedule, metav1.GetOptions{})
		if err != nil {
			return nil, err
		}
		if o.Name == "" {
			o.Name = schedule.TimestampedName(time.Now().UTC())
		}
		backupBuilder = builder.ForBackup(namespace, o.Name).
			FromSchedule(schedule)
	} else {
		backupBuilder = builder.ForBackup(namespace, o.Name).
			IncludedNamespaces(o.IncludeNamespaces...).
			ExcludedNamespaces(o.ExcludeNamespaces...).
			IncludedResources(o.IncludeResources...).
			ExcludedResources(o.ExcludeResources...).
			LabelSelector(o.Selector.LabelSelector).
			TTL(o.TTL).
			StorageLocation(o.StorageLocation).
			VolumeSnapshotLocations(o.SnapshotLocations...).
			CSISnapshotTimeout(o.CSISnapshotTimeout).
			ItemOperationTimeout(o.ItemOperationTimeout)
		if len(o.OrderedResources) > 0 {
			orders, err := ParseOrderedResources(o.OrderedResources)
			if err != nil {
				return nil, err
			}
			backupBuilder.OrderedResources(orders)
		}

		if o.SnapshotVolumes.Value != nil {
			backupBuilder.SnapshotVolumes(*o.SnapshotVolumes.Value)
		}
		if o.IncludeClusterResources.Value != nil {
			backupBuilder.IncludeClusterResources(*o.IncludeClusterResources.Value)
		}
		if o.DefaultVolumesToFsBackup.Value != nil {
			backupBuilder.DefaultVolumesToFsBackup(*o.DefaultVolumesToFsBackup.Value)
		}
		if o.ResPoliciesConfigmap != "" {
			backupBuilder.ResourcePolices(o.ResPoliciesConfigmap)
		}
	}

	backup := backupBuilder.ObjectMeta(builder.WithLabelsMap(o.Labels.Data())).Result()
	return backup, nil
}<|MERGE_RESOLUTION|>--- conflicted
+++ resolved
@@ -103,13 +103,8 @@
 	OrderedResources         string
 	CSISnapshotTimeout       time.Duration
 	ItemOperationTimeout     time.Duration
-<<<<<<< HEAD
 	ResPoliciesConfigmap     string
 	client                   veleroclient.Interface
-=======
-
-	client veleroclient.Interface
->>>>>>> c6059a93
 }
 
 func NewCreateOptions() *CreateOptions {
@@ -210,7 +205,7 @@
 			if isValid, err := resourcepolicies.Validate(resPolicies); err != nil {
 				return errors.Wrap(err, "failed to validate the user resource policies config")
 			} else if !isValid {
-				return fmt.Errorf("user resource policies config is unvalid")
+				return fmt.Errorf("user resource policies config is invalid")
 			}
 		} else {
 			return errors.Wrap(err, "failed to get the user resource policies config")
