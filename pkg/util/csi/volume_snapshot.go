--- conflicted
+++ resolved
@@ -129,12 +129,7 @@
 	return vsc, nil
 }
 
-<<<<<<< HEAD
 // RetainVSC updates the VSC's deletion policy to Retain and then return the update VSC
-=======
-// RetainVSC updates the VSC's deletion policy to Retain and add a
-// finalizer and then return the update VSC
->>>>>>> f25c1547
 func RetainVSC(ctx context.Context, snapshotClient snapshotter.SnapshotV1Interface,
 	vsc *snapshotv1api.VolumeSnapshotContent) (*snapshotv1api.VolumeSnapshotContent, error) {
 	if vsc.Spec.DeletionPolicy == snapshotv1api.VolumeSnapshotContentRetain {
