--- conflicted
+++ resolved
@@ -290,11 +290,7 @@
 		if err := kube.Patch(context.Background(), original, pvb, r.Client); err != nil {
 			log.WithError(err).Error("error update progress")
 		}
-<<<<<<< HEAD
-		log.Infof("vae updateBackupProgressFunc %v \n", progress)
-=======
 		log.Infof("vae progress %v %s", progress, mgs)
->>>>>>> cc1d2550
 	}
 }
 
