package kopiaup

import (
	"context"
	"fmt"
	"strings"
	"time"

	"github.com/vmware-tanzu/velero/pkg/repository/udmrepo"

	"github.com/kopia/kopia/repo"
	"github.com/kopia/kopia/repo/content"
	"github.com/kopia/kopia/repo/manifest"
	"github.com/kopia/kopia/repo/object"
)

type shimRepository struct {
	udmRepo udmrepo.BackupRepo
}

type shimObjectWriter struct {
	repoWriter udmrepo.ObjectWriter
}

type shimObjectReader struct {
	repoReader udmrepo.ObjectReader
}

func NewShimRepo(repo udmrepo.BackupRepo) repo.RepositoryWriter {
	return &shimRepository{
		udmRepo: repo,
	}
}

func (sr *shimRepository) OpenObject(ctx context.Context, id object.ID) (object.Reader, error) {
	reader, err := sr.udmRepo.OpenObject(udmrepo.ID(id))
	if reader == nil {
		return nil, err
	}

	return &shimObjectReader{
		repoReader: reader,
	}, err
}

func (sr *shimRepository) VerifyObject(ctx context.Context, id object.ID) ([]content.ID, error) {
	return nil, nil
}

func (sr *shimRepository) GetManifest(ctx context.Context, id manifest.ID, payload interface{}) (*manifest.EntryMetadata, error) {
	repoMani := udmrepo.RepoManifest{
		Payload: payload,
	}

	err := sr.udmRepo.GetManifest(udmrepo.ID(id), &repoMani)
	if err != nil {
		return nil, fmt.Errorf("failed to find manifest id %v from repository with err %v", id, err)
	}
	return GetKopiaManifestEntry(repoMani.Metadata), err
}

func (sr *shimRepository) FindManifests(ctx context.Context, labels map[string]string) ([]*manifest.EntryMetadata, error) {
	metadata, err := sr.udmRepo.FindManifests(udmrepo.ManifestFilter{
		Labels: labels,
	})

	return GetKopiaManifestEntries(metadata), err
}

func GetKopiaManifestEntry(uMani *udmrepo.ManifestEntryMetadata) *manifest.EntryMetadata {
	var ret manifest.EntryMetadata

	ret.ID = manifest.ID(uMani.ID)
	ret.Labels = uMani.Labels
	ret.Length = uMani.Length
	ret.ModTime = uMani.ModTime

	return &ret
}

func GetKopiaManifestEntries(uMani []*udmrepo.ManifestEntryMetadata) []*manifest.EntryMetadata {
	var ret []*manifest.EntryMetadata

	for _, entry := range uMani {
		var e manifest.EntryMetadata
		e.ID = manifest.ID(entry.ID)
		e.Labels = entry.Labels
		e.Length = entry.Length
		e.ModTime = entry.ModTime

		ret = append(ret, &e)
	}

	return ret
}

func (sr *shimRepository) Time() time.Time {
	return sr.udmRepo.Time()
}

func (sr *shimRepository) ClientOptions() repo.ClientOptions {
	// option := sr.udmRepo.ClientOptions()
	// return GetClientOptionFromKopia(option)
	return repo.ClientOptions{}
}

// func GetClientOptionFromKopia(option udmrepo.RepoClientOptions) repo.ClientOptions {
// 	var ret repo.ClientOptions

// 	ret.Description = option.Description
// 	ret.EnableActions = option.EnableActions
// 	ret.FormatBlobCacheDuration = option.FormatBlobCacheDuration
// 	ret.Hostname = option.Hostname
// 	ret.ReadOnly = option.ReadOnly
// 	ret.Username = option.Username

// 	return ret
// }

func (sr *shimRepository) Refresh(ctx context.Context) error {
	return nil
}

func (sr *shimRepository) ContentInfo(ctx context.Context, contentID content.ID) (content.Info, error) {
	return nil, nil
}

func (sr *shimRepository) PrefetchContents(ctx context.Context, contentIDs []content.ID, hint string) []content.ID {
	return nil
}

func (sr *shimRepository) PrefetchObjects(ctx context.Context, objectIDs []object.ID, hint string) ([]content.ID, error) {
	return nil, nil
}

func (sr *shimRepository) UpdateDescription(d string) {
}

func (sr *shimRepository) NewWriter(ctx context.Context, option repo.WriteSessionOptions) (context.Context, repo.RepositoryWriter, error) {
	return nil, nil, nil
}

func (sr *shimRepository) Close(ctx context.Context) error {
	return sr.udmRepo.Close()
}

func (sr *shimRepository) NewObjectWriter(ctx context.Context, option object.WriterOptions) object.Writer {
	var opt udmrepo.ObjectWriteOptions
	opt.Description = option.Description
	opt.Prefix = udmrepo.ID(option.Prefix)
	opt.FullPath = ""
	opt.AccessMode = udmrepo.OBJECT_DATA_ACCESS_MODE_FILE

	if strings.HasPrefix(option.Description, "DIR:") {
		opt.DataType = udmrepo.OBJECT_DATA_TYPE_METADATA
	} else {
		opt.DataType = udmrepo.OBJECT_DATA_TYPE_DATA
	}

	writer := sr.udmRepo.NewObjectWriter(opt)
	if writer == nil {
		return nil
	}

	return &shimObjectWriter{
		repoWriter: writer,
	}
}

func (sr *shimRepository) PutManifest(ctx context.Context, labels map[string]string, payload interface{}) (manifest.ID, error) {
	id, err := sr.udmRepo.PutManifest(udmrepo.RepoManifest{
		Payload: payload,
		Metadata: &udmrepo.ManifestEntryMetadata{
			Labels: labels,
		},
	})

	return manifest.ID(id), err
}

func (sr *shimRepository) DeleteManifest(ctx context.Context, id manifest.ID) error {
	return sr.udmRepo.DeleteManifest(udmrepo.ID(id))
}

func (sr *shimRepository) Flush(ctx context.Context) error {
	return sr.udmRepo.Flush()
}

func (sr *shimObjectReader) Read(p []byte) (n int, err error) {
	return sr.repoReader.Read(p)
}

func (sr *shimObjectReader) Seek(offset int64, whence int) (int64, error) {
	return sr.repoReader.Seek(offset, whence)
}

func (sr *shimObjectReader) Close() error {
	return sr.repoReader.Close()
}

func (sr *shimObjectReader) Length() int64 {
	return sr.repoReader.Length()
}

func (sr *shimObjectWriter) Write(p []byte) (n int, err error) {
	return sr.repoWriter.Write(p)
}

func (sr *shimObjectWriter) Checkpoint() (object.ID, error) {
	id, err := sr.repoWriter.Checkpoint()
	return object.ID(id), err
<<<<<<< HEAD
=======

	//return "", nil
>>>>>>> cc1d2550
}

func (sr *shimObjectWriter) Result() (object.ID, error) {
	id, err := sr.repoWriter.Result()
	return object.ID(id), err
}

func (sr *shimObjectWriter) Close() error {
	return sr.repoWriter.Close()
}<|MERGE_RESOLUTION|>--- conflicted
+++ resolved
@@ -209,11 +209,6 @@
 func (sr *shimObjectWriter) Checkpoint() (object.ID, error) {
 	id, err := sr.repoWriter.Checkpoint()
 	return object.ID(id), err
-<<<<<<< HEAD
-=======
-
-	//return "", nil
->>>>>>> cc1d2550
 }
 
 func (sr *shimObjectWriter) Result() (object.ID, error) {
