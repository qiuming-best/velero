package kopiaup

import (
	"context"
	"fmt"
	"math"
	"os"
	"path/filepath"
	"runtime"
	"strings"
	"time"

	"github.com/apex/log"
	"github.com/sirupsen/logrus"

	"github.com/kopia/kopia/fs"
	"github.com/kopia/kopia/fs/localfs"
	"github.com/kopia/kopia/repo"
	"github.com/kopia/kopia/repo/manifest"
	"github.com/kopia/kopia/snapshot"
	"github.com/kopia/kopia/snapshot/policy"
	"github.com/kopia/kopia/snapshot/restore"
	"github.com/kopia/kopia/snapshot/snapshotfs"
	"github.com/pkg/errors"
	"github.com/vmware-tanzu/velero/pkg/uploader/upimpl"
)

const MaxParallelFileReads = 4
<<<<<<< HEAD
const ParallelWorkersRestore = 1

var treeForSourceFunc = policy.TreeForSource
var applyRetentionPolicyFunc = policy.ApplyRetentionPolicy
var setPolicyFunc = policy.SetPolicy
var saveSnapshotFunc = snapshot.SaveSnapshot
var loadSnapshotFunc = snapshot.LoadSnapshot

=======
const ParallelWorkersRestore = 4

>>>>>>> cc1d2550
func newOptionalInt(b policy.OptionalInt) *policy.OptionalInt {
	return &b
}

func setupPolicy(ctx context.Context, rep repo.RepositoryWriter, sourceInfo snapshot.SourceInfo) {
<<<<<<< HEAD
	setPolicyFunc(ctx, rep, sourceInfo, &policy.Policy{
=======
	policy.SetPolicy(ctx, rep, sourceInfo, &policy.Policy{
>>>>>>> cc1d2550
		RetentionPolicy: policy.RetentionPolicy{
			KeepLatest: newOptionalInt(math.MaxInt32),
		},
		CompressionPolicy: policy.CompressionPolicy{
			CompressorName: "none",
		},
		UploadPolicy: policy.UploadPolicy{
			MaxParallelFileReads: newOptionalInt(MaxParallelFileReads),
		},
		SchedulingPolicy: policy.SchedulingPolicy{
			Manual: true,
		},
	})
}

func getParallelWorksRestore(wokers int) int {
	maxNum := runtime.NumCPU()
	if wokers <= 0 || wokers > maxNum {
		return maxNum
	}
	return wokers
}

func Backup(ctx context.Context, uploader *snapshotfs.Uploader, repoWriter repo.RepositoryWriter, sourcePath string, parentSnapshot string, log logrus.FieldLogger, upFunc func(upimpl.UploaderProgress)) (*upimpl.SnapshotInfo, error) {
	if uploader == nil {
		return nil, fmt.Errorf("get empty kopia uploader")
	}
	dir, err := filepath.Abs(sourcePath)
	if err != nil {
		return nil, errors.Wrapf(err, "Invalid source path '%s'", sourcePath)
	}

	sourceInfo := snapshot.SourceInfo{
		UserName: upimpl.GetDefaultUserName(),
		Host:     upimpl.GetDefaultHostName(),
		Path:     filepath.Clean(dir),
	}
<<<<<<< HEAD

	rootDir, err := getLocalFSEntry(ctx, sourceInfo.Path)
	if err != nil {
		return nil, errors.Wrap(err, "Unable to get local filesystem entry")
	}
	snapID, snapshotSize, err := SnapshotSource(ctx, repoWriter, uploader, sourceInfo, rootDir, parentSnapshot, log, "Kopia Uploader")
=======
	rootDir, err := getLocalFSEntry(sourceInfo.Path)
	if err != nil {
		return nil, errors.Wrap(err, "Unable to get local filesystem entry")
	}

	snapID, snapshotSize, err := SnapshotSource(ctx, repoWriter, uploader, sourceInfo, rootDir, parentSnapshot, log, "Kopia Uploader", upFunc)
>>>>>>> cc1d2550
	if err != nil {
		return nil, err
	}

	snapshotInfo := &upimpl.SnapshotInfo{
		ID:   snapID,
		Size: snapshotSize,
	}

	return snapshotInfo, nil
}

func getLocalFSEntry(path0 string) (fs.Entry, error) {
	path, err := resolveSymlink(path0)
	if err != nil {
		return nil, errors.Wrap(err, "resolveSymlink")
	}

	e, err := localfs.NewEntry(path)
	if err != nil {
		return nil, errors.Wrap(err, "can't get local fs entry")
	}

	return e, nil
}

func resolveSymlink(path string) (string, error) {
	st, err := os.Lstat(path)
	if err != nil {
		return "", errors.Wrap(err, "stat")
	}

	if (st.Mode() & os.ModeSymlink) == 0 {
		return path, nil
	}

	return filepath.EvalSymlinks(path)
}

type SnapshotUploader interface {
	Upload(
		ctx context.Context,
		source fs.Entry,
		policyTree *policy.Tree,
		sourceInfo snapshot.SourceInfo,
		previousManifests ...*snapshot.Manifest,
	) (*snapshot.Manifest, error)
}

func SnapshotSource(
	ctx context.Context,
	rep repo.RepositoryWriter,
	u SnapshotUploader,
	sourceInfo snapshot.SourceInfo,
	rootDir fs.Entry,
	parentSnapshot string,
	log logrus.FieldLogger,
	description string,
	upFunc func(upimpl.UploaderProgress),
) (string, int64, error) {
	log.Info("Start to snapshot...")
	snapshotStartTime := time.Now()
	var previous []*snapshot.Manifest
	if parentSnapshot != "" {
		mani, err := loadSnapshotFunc(ctx, rep, manifest.ID(parentSnapshot))
		if err != nil {
			log.WithError(err).Error("Failed to load previous snapshot from kopia")
			return "", 0, err
		}
		previous = append(previous, mani)
	} else {
		pre, err := findPreviousSnapshotManifest(ctx, rep, sourceInfo, nil)
		if err != nil {
			log.WithError(err).Error("Failed to find previous kopia snapshot manifests")
			return "", 0, err
		}
		previous = pre
	}
<<<<<<< HEAD
	setupPolicy(ctx, rep, sourceInfo)
	policyTree, err := treeForSourceFunc(ctx, rep, sourceInfo)
	if err != nil {
		log.Error("Failed to get kopia policy tree")
=======

	u.Progress = &KopiaProgress{
		UpFunc: upFunc,
	}

	var manifest *snapshot.Manifest

	/*writeSessionOpt := repo.WriteSessionOptions{
		Purpose: "kopia Uploader",
		OnUpload: func(numBytes int64) {
			log.Infof("vae WriteSessionOptions")
			u.Progress.UploadedBytes(numBytes)
		},
	}*/
	//cb := func(context.Context, repo.RepositoryWriter) error {
	setupPolicy(ctx, rep, sourceInfo)
	policyTree, err := policy.TreeForSource(ctx, rep, sourceInfo)
	if err != nil {
		log.Error("unable to create policy getter")
>>>>>>> cc1d2550
		return "", 0, errors.Wrap(err, "unable to create policy getter")
	}
	outputPolicy(ctx, rep, sourceInfo)
	log.Info("Start to snapshot1...")
	manifest, err = u.Upload(ctx, rootDir, policyTree, sourceInfo, previous...)
	if err != nil {
		log.WithError(err).Error("Failed to upload the kopia snapshot")
		return "", 0, err
	}
	log.Info("Start to snapshot2...")
	manifest.Description = description

	if _, err = saveSnapshotFunc(ctx, rep, manifest); err != nil {
		log.WithError(err).Error("Failed to save kopia manifest")
		return "", 0, err
	}
<<<<<<< HEAD

	_, err = applyRetentionPolicyFunc(ctx, rep, sourceInfo, true)
=======
	log.Info("Start to snapshot3...")
	_, err = policy.ApplyRetentionPolicy(ctx, rep, sourceInfo, true)
>>>>>>> cc1d2550
	if err != nil {
		log.WithError(err).Error("Failed to apply kopia retention policy")
		return "", 0, err
	}
<<<<<<< HEAD

=======
	log.Info("Start to snapshot4...")
>>>>>>> cc1d2550
	if err = rep.Flush(ctx); err != nil {
		log.WithError(err).Error("Failed to flush kopia repository")
		return "", 0, err
	}
	log.Info("Start to snapshot5...")
	outputPolicy(ctx, rep, sourceInfo)
	log.Infof("Created snapshot with root %v and ID %v in %v", manifest.RootObjectID(), manifest.ID, time.Since(snapshotStartTime).Truncate(time.Second))
	return reportSnapshotStatus(manifest)
	//}

	//err := repo.WriteSession(ctx, rep, writeSessionOpt, cb)
	/*err := cb(ctx, rep)
	if err != nil {
		return "", 0, err
	} else if manifest == nil {
		return "", 0, fmt.Errorf("failed to snapshot data with empty manifest")
	} else {
		return reportSnapshotStatus(manifest)
	}*/
}

<<<<<<< HEAD
	return reportSnapshotStatus(manifest)
=======
func outputPolicy(ctx context.Context, rep repo.RepositoryWriter, si snapshot.SourceInfo) {
	policies, err := policy.GetDefinedPolicy(ctx, rep, si)
	log.Infof("defined policies %v \t err %v \n", policies, err)
	policyTree, err := policy.TreeForSource(ctx, rep, si)
	log.Infof("policyTree policy %v, / %v err %v \n", policyTree.DefinedPolicy(), policyTree.EffectivePolicy(), err)
>>>>>>> cc1d2550
}

func reportSnapshotStatus(manifest *snapshot.Manifest) (string, int64, error) {
	manifestID := manifest.ID
	snapSize := manifest.Stats.TotalFileSize

	var errs []string
	if ds := manifest.RootEntry.DirSummary; ds != nil {
		for _, ent := range ds.FailedEntries {
			errs = append(errs, ent.Error)
		}
	}
	if len(errs) != 0 {
		return "", 0, errors.New(strings.Join(errs, "\n"))
	}

	return string(manifestID), snapSize, nil
}

func findPreviousSnapshotManifest(ctx context.Context, rep repo.Repository, sourceInfo snapshot.SourceInfo, noLaterThan *time.Time) ([]*snapshot.Manifest, error) {
	man, err := snapshot.ListSnapshots(ctx, rep, sourceInfo)
	if err != nil {
		return nil, err
	}

	var previousComplete *snapshot.Manifest
	var result []*snapshot.Manifest

	for _, p := range man {
		if noLaterThan != nil && p.StartTime.After(*noLaterThan) {
			continue
		}

		if p.IncompleteReason == "" && (previousComplete == nil || p.StartTime.After(previousComplete.StartTime)) {
			previousComplete = p
		}
	}

	if previousComplete != nil {
		result = append(result, previousComplete)
	}

	return result, nil
}

<<<<<<< HEAD
func Restore(ctx context.Context, rep repo.RepositoryWriter, progress *KopiaProgress, snapshotID, dest string, log logrus.FieldLogger, cancleCh chan struct{}) (int64, int32, error) {
	log.Info("Start to restore...")

=======
func Restore(ctx context.Context, source udmrepo.BackupRepo, snapshotID, dest string, log logrus.FieldLogger, cancelCh chan struct{}, upFunc func(upimpl.UploaderProgress)) (int64, int32, error) {
	log.Info("Start to restore...")

	rep := NewShimRepo(source)
	progress := &KopiaProgress{
		UpFunc: upFunc,
	}
	writeSessionOpt := repo.WriteSessionOptions{
		Purpose: "kopia Uploader",
		OnUpload: func(numBytes int64) {
			log.Infof("vae restore WriteSessionOptions")
			progress.UploadedBytes(numBytes)
		},
	}
	var err error
	ctx, rep, err = rep.NewWriter(ctx, writeSessionOpt)
	if err != nil {
		return 0, 0, err
	}
>>>>>>> cc1d2550
	rootEntry, err := snapshotfs.FilesystemEntryFromIDWithPath(ctx, rep, snapshotID, false)
	if err != nil {
		log.WithError(err).Error("Unable to get filesystem entry")
		return 0, 0, err
	}

	path, err := filepath.Abs(dest)
	if err != nil {
		log.WithError(err).Error("Unable to resolve path")
		return 0, 0, err
	}

	output := &restore.FilesystemOutput{
		TargetPath:             path,
		OverwriteDirectories:   true,
		OverwriteFiles:         true,
		OverwriteSymlinks:      true,
		IgnorePermissionErrors: true,
	}

	stat, err := restore.Entry(ctx, rep, output, rootEntry, restore.Options{
		Parallel:               getParallelWorksRestore(ParallelWorkersRestore),
		RestoreDirEntryAtDepth: math.MaxInt32,
<<<<<<< HEAD
		Cancel:                 cancleCh,
		ProgressCallback: func(ctx context.Context, stats restore.Stats) {
			log.Debugf("vae updateRestoreProgressFunc %v", stats)
			progress.ProgressBytes(stats.RestoredTotalFileSize, stats.EnqueuedTotalFileSize)
=======
		Cancel:                 cancelCh,
		ProgressCallback: func(_ context.Context, stats restore.Stats) {
			upFunc(upimpl.UploaderProgress{
				TotalBytes: stats.EnqueuedTotalFileSize,
				BytesDone:  stats.RestoredTotalFileSize,
			})
>>>>>>> cc1d2550
		},
	})

	if err != nil {
		log.WithError(err).Error("Failed to copy snapshot data to the target")
		return 0, 0, err
	}
	return stat.RestoredTotalFileSize, stat.RestoredFileCount, nil
}<|MERGE_RESOLUTION|>--- conflicted
+++ resolved
@@ -26,7 +26,6 @@
 )
 
 const MaxParallelFileReads = 4
-<<<<<<< HEAD
 const ParallelWorkersRestore = 1
 
 var treeForSourceFunc = policy.TreeForSource
@@ -35,20 +34,12 @@
 var saveSnapshotFunc = snapshot.SaveSnapshot
 var loadSnapshotFunc = snapshot.LoadSnapshot
 
-=======
-const ParallelWorkersRestore = 4
-
->>>>>>> cc1d2550
 func newOptionalInt(b policy.OptionalInt) *policy.OptionalInt {
 	return &b
 }
 
 func setupPolicy(ctx context.Context, rep repo.RepositoryWriter, sourceInfo snapshot.SourceInfo) {
-<<<<<<< HEAD
 	setPolicyFunc(ctx, rep, sourceInfo, &policy.Policy{
-=======
-	policy.SetPolicy(ctx, rep, sourceInfo, &policy.Policy{
->>>>>>> cc1d2550
 		RetentionPolicy: policy.RetentionPolicy{
 			KeepLatest: newOptionalInt(math.MaxInt32),
 		},
@@ -86,21 +77,12 @@
 		Host:     upimpl.GetDefaultHostName(),
 		Path:     filepath.Clean(dir),
 	}
-<<<<<<< HEAD
 
 	rootDir, err := getLocalFSEntry(ctx, sourceInfo.Path)
 	if err != nil {
 		return nil, errors.Wrap(err, "Unable to get local filesystem entry")
 	}
 	snapID, snapshotSize, err := SnapshotSource(ctx, repoWriter, uploader, sourceInfo, rootDir, parentSnapshot, log, "Kopia Uploader")
-=======
-	rootDir, err := getLocalFSEntry(sourceInfo.Path)
-	if err != nil {
-		return nil, errors.Wrap(err, "Unable to get local filesystem entry")
-	}
-
-	snapID, snapshotSize, err := SnapshotSource(ctx, repoWriter, uploader, sourceInfo, rootDir, parentSnapshot, log, "Kopia Uploader", upFunc)
->>>>>>> cc1d2550
 	if err != nil {
 		return nil, err
 	}
@@ -179,32 +161,10 @@
 		}
 		previous = pre
 	}
-<<<<<<< HEAD
 	setupPolicy(ctx, rep, sourceInfo)
 	policyTree, err := treeForSourceFunc(ctx, rep, sourceInfo)
 	if err != nil {
 		log.Error("Failed to get kopia policy tree")
-=======
-
-	u.Progress = &KopiaProgress{
-		UpFunc: upFunc,
-	}
-
-	var manifest *snapshot.Manifest
-
-	/*writeSessionOpt := repo.WriteSessionOptions{
-		Purpose: "kopia Uploader",
-		OnUpload: func(numBytes int64) {
-			log.Infof("vae WriteSessionOptions")
-			u.Progress.UploadedBytes(numBytes)
-		},
-	}*/
-	//cb := func(context.Context, repo.RepositoryWriter) error {
-	setupPolicy(ctx, rep, sourceInfo)
-	policyTree, err := policy.TreeForSource(ctx, rep, sourceInfo)
-	if err != nil {
-		log.Error("unable to create policy getter")
->>>>>>> cc1d2550
 		return "", 0, errors.Wrap(err, "unable to create policy getter")
 	}
 	outputPolicy(ctx, rep, sourceInfo)
@@ -221,22 +181,12 @@
 		log.WithError(err).Error("Failed to save kopia manifest")
 		return "", 0, err
 	}
-<<<<<<< HEAD
 
 	_, err = applyRetentionPolicyFunc(ctx, rep, sourceInfo, true)
-=======
-	log.Info("Start to snapshot3...")
-	_, err = policy.ApplyRetentionPolicy(ctx, rep, sourceInfo, true)
->>>>>>> cc1d2550
 	if err != nil {
 		log.WithError(err).Error("Failed to apply kopia retention policy")
 		return "", 0, err
 	}
-<<<<<<< HEAD
-
-=======
-	log.Info("Start to snapshot4...")
->>>>>>> cc1d2550
 	if err = rep.Flush(ctx); err != nil {
 		log.WithError(err).Error("Failed to flush kopia repository")
 		return "", 0, err
@@ -258,15 +208,7 @@
 	}*/
 }
 
-<<<<<<< HEAD
 	return reportSnapshotStatus(manifest)
-=======
-func outputPolicy(ctx context.Context, rep repo.RepositoryWriter, si snapshot.SourceInfo) {
-	policies, err := policy.GetDefinedPolicy(ctx, rep, si)
-	log.Infof("defined policies %v \t err %v \n", policies, err)
-	policyTree, err := policy.TreeForSource(ctx, rep, si)
-	log.Infof("policyTree policy %v, / %v err %v \n", policyTree.DefinedPolicy(), policyTree.EffectivePolicy(), err)
->>>>>>> cc1d2550
 }
 
 func reportSnapshotStatus(manifest *snapshot.Manifest) (string, int64, error) {
@@ -312,31 +254,9 @@
 	return result, nil
 }
 
-<<<<<<< HEAD
 func Restore(ctx context.Context, rep repo.RepositoryWriter, progress *KopiaProgress, snapshotID, dest string, log logrus.FieldLogger, cancleCh chan struct{}) (int64, int32, error) {
 	log.Info("Start to restore...")
 
-=======
-func Restore(ctx context.Context, source udmrepo.BackupRepo, snapshotID, dest string, log logrus.FieldLogger, cancelCh chan struct{}, upFunc func(upimpl.UploaderProgress)) (int64, int32, error) {
-	log.Info("Start to restore...")
-
-	rep := NewShimRepo(source)
-	progress := &KopiaProgress{
-		UpFunc: upFunc,
-	}
-	writeSessionOpt := repo.WriteSessionOptions{
-		Purpose: "kopia Uploader",
-		OnUpload: func(numBytes int64) {
-			log.Infof("vae restore WriteSessionOptions")
-			progress.UploadedBytes(numBytes)
-		},
-	}
-	var err error
-	ctx, rep, err = rep.NewWriter(ctx, writeSessionOpt)
-	if err != nil {
-		return 0, 0, err
-	}
->>>>>>> cc1d2550
 	rootEntry, err := snapshotfs.FilesystemEntryFromIDWithPath(ctx, rep, snapshotID, false)
 	if err != nil {
 		log.WithError(err).Error("Unable to get filesystem entry")
@@ -360,19 +280,10 @@
 	stat, err := restore.Entry(ctx, rep, output, rootEntry, restore.Options{
 		Parallel:               getParallelWorksRestore(ParallelWorkersRestore),
 		RestoreDirEntryAtDepth: math.MaxInt32,
-<<<<<<< HEAD
 		Cancel:                 cancleCh,
 		ProgressCallback: func(ctx context.Context, stats restore.Stats) {
 			log.Debugf("vae updateRestoreProgressFunc %v", stats)
 			progress.ProgressBytes(stats.RestoredTotalFileSize, stats.EnqueuedTotalFileSize)
-=======
-		Cancel:                 cancelCh,
-		ProgressCallback: func(_ context.Context, stats restore.Stats) {
-			upFunc(upimpl.UploaderProgress{
-				TotalBytes: stats.EnqueuedTotalFileSize,
-				BytesDone:  stats.RestoredTotalFileSize,
-			})
->>>>>>> cc1d2550
 		},
 	})
 
