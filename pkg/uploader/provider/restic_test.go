--- conflicted
+++ resolved
@@ -122,7 +122,6 @@
 
 	for _, tc := range testCases {
 		t.Run(tc.name, func(t *testing.T) {
-<<<<<<< HEAD
 			var err error
 			parentSnapshot := tc.parentSnapshot
 			if tc.hookBackupFunc != nil {
@@ -139,17 +138,12 @@
 			}
 			if !tc.nilUpdater {
 				updater := FakeBackupProgressUpdater{PodVolumeBackup: &velerov1api.PodVolumeBackup{}, Log: tc.rp.log, Ctx: context.Background(), Cli: fake.NewClientBuilder().WithScheme(scheme.Scheme).Build()}
-				_, _, err = tc.rp.RunBackup(context.Background(), "var", nil, false, parentSnapshot, &updater)
+				_, _, err = tc.rp.RunBackup(context.Background(), "var", "", map[string]string{}, false, parentSnapshot, &updater)
 			} else {
-				_, _, err = tc.rp.RunBackup(context.Background(), "var", nil, false, parentSnapshot, nil)
+				_, _, err = tc.rp.RunBackup(context.Background(), "var", "", map[string]string{}, false, parentSnapshot, nil)
 			}
 
 			tc.rp.log.Infof("test name %v error %v", tc.name, err)
-=======
-			ResticBackupCMDFunc = tc.hookBackupFunc
-			_, _, err := rp.RunBackup(context.Background(), "var", "", nil, false, "", &updater)
-			rp.log.Infof("test name %v error %v", tc.name, err)
->>>>>>> 8cd55d18
 			require.Equal(t, true, tc.errorHandleFunc(err))
 		})
 	}
