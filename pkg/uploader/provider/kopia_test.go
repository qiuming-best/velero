/*
Copyright The Velero Contributors.

Licensed under the Apache License, Version 2.0 (the "License");
you may not use this file except in compliance with the License.
You may obtain a copy of the License at

    http://www.apache.org/licenses/LICENSE-2.0

Unless required by applicable law or agreed to in writing, software
distributed under the License is distributed on an "AS IS" BASIS,
WITHOUT WARRANTIES OR CONDITIONS OF ANY KIND, either express or implied.
See the License for the specific language governing permissions and
limitations under the License.
*/

package provider

import (
	"context"
	"sync"
	"testing"
	"time"

	"github.com/kopia/kopia/repo"
	"github.com/kopia/kopia/snapshot/snapshotfs"
	"github.com/pkg/errors"
	"github.com/sirupsen/logrus"
	"github.com/stretchr/testify/assert"
	"github.com/stretchr/testify/mock"
	v1 "k8s.io/api/core/v1"
	"sigs.k8s.io/controller-runtime/pkg/client"
	"sigs.k8s.io/controller-runtime/pkg/client/fake"

	"github.com/vmware-tanzu/velero/internal/credentials"
	"github.com/vmware-tanzu/velero/internal/credentials/mocks"
	velerov1api "github.com/vmware-tanzu/velero/pkg/apis/velero/v1"
	"github.com/vmware-tanzu/velero/pkg/generated/clientset/versioned/scheme"
	"github.com/vmware-tanzu/velero/pkg/repository"
	udmrepo "github.com/vmware-tanzu/velero/pkg/repository/udmrepo"
	udmrepomocks "github.com/vmware-tanzu/velero/pkg/repository/udmrepo/mocks"
	"github.com/vmware-tanzu/velero/pkg/uploader"
	"github.com/vmware-tanzu/velero/pkg/uploader/kopia"
)

type FakeBackupProgressUpdater struct {
	PodVolumeBackup *velerov1api.PodVolumeBackup
	Log             logrus.FieldLogger
	Ctx             context.Context
	Cli             client.Client
}

func (f *FakeBackupProgressUpdater) UpdateProgress(p *uploader.Progress) {}

type FakeRestoreProgressUpdater struct {
	PodVolumeRestore *velerov1api.PodVolumeRestore
	Log              logrus.FieldLogger
	Ctx              context.Context
	Cli              client.Client
}

func (f *FakeRestoreProgressUpdater) UpdateProgress(p *uploader.Progress) {}

func TestRunBackup(t *testing.T) {
	var kp kopiaProvider
	kp.log = logrus.New()
	updater := FakeBackupProgressUpdater{PodVolumeBackup: &velerov1api.PodVolumeBackup{}, Log: kp.log, Ctx: context.Background(), Cli: fake.NewClientBuilder().WithScheme(scheme.Scheme).Build()}

	testCases := []struct {
		name           string
<<<<<<< HEAD
		hookBackupFunc func(ctx context.Context, fsUploader kopia.SnapshotUploader, repoWriter repo.RepositoryWriter, sourcePath string, forceFull bool, parentSnapshot string, tags map[string]string, log logrus.FieldLogger) (*uploader.SnapshotInfo, bool, error)
=======
		hookBackupFunc func(ctx context.Context, fsUploader *snapshotfs.Uploader, repoWriter repo.RepositoryWriter, sourcePath string, realSource string, forceFull bool, parentSnapshot string, tags map[string]string, log logrus.FieldLogger) (*uploader.SnapshotInfo, bool, error)
>>>>>>> 8cd55d18
		notError       bool
	}{
		{
			name: "success to backup",
<<<<<<< HEAD
			hookBackupFunc: func(ctx context.Context, fsUploader kopia.SnapshotUploader, repoWriter repo.RepositoryWriter, sourcePath string, forceFull bool, parentSnapshot string, tags map[string]string, log logrus.FieldLogger) (*uploader.SnapshotInfo, bool, error) {
=======
			hookBackupFunc: func(ctx context.Context, fsUploader *snapshotfs.Uploader, repoWriter repo.RepositoryWriter, sourcePath string, realSource string, forceFull bool, parentSnapshot string, tags map[string]string, log logrus.FieldLogger) (*uploader.SnapshotInfo, bool, error) {
>>>>>>> 8cd55d18
				return &uploader.SnapshotInfo{}, false, nil
			},
			notError: true,
		},
		{
			name: "get error to backup",
<<<<<<< HEAD
			hookBackupFunc: func(ctx context.Context, fsUploader kopia.SnapshotUploader, repoWriter repo.RepositoryWriter, sourcePath string, forceFull bool, parentSnapshot string, tags map[string]string, log logrus.FieldLogger) (*uploader.SnapshotInfo, bool, error) {
=======
			hookBackupFunc: func(ctx context.Context, fsUploader *snapshotfs.Uploader, repoWriter repo.RepositoryWriter, sourcePath string, realSource string, forceFull bool, parentSnapshot string, tags map[string]string, log logrus.FieldLogger) (*uploader.SnapshotInfo, bool, error) {
>>>>>>> 8cd55d18
				return &uploader.SnapshotInfo{}, false, errors.New("failed to backup")
			},
			notError: false,
		},
		{
			name: "got empty snapshot",
<<<<<<< HEAD
			hookBackupFunc: func(ctx context.Context, fsUploader kopia.SnapshotUploader, repoWriter repo.RepositoryWriter, sourcePath string, forceFull bool, parentSnapshot string, tags map[string]string, log logrus.FieldLogger) (*uploader.SnapshotInfo, bool, error) {
=======
			hookBackupFunc: func(ctx context.Context, fsUploader *snapshotfs.Uploader, repoWriter repo.RepositoryWriter, sourcePath string, realSource string, forceFull bool, parentSnapshot string, tags map[string]string, log logrus.FieldLogger) (*uploader.SnapshotInfo, bool, error) {
>>>>>>> 8cd55d18
				return nil, true, errors.New("snapshot is empty")
			},
			notError: false,
		},
	}
	for _, tc := range testCases {
		t.Run(tc.name, func(t *testing.T) {
			BackupFunc = tc.hookBackupFunc
			_, _, err := kp.RunBackup(context.Background(), "var", "", nil, false, "", &updater)
			if tc.notError {
				assert.NoError(t, err)
			} else {
				assert.Error(t, err)
			}
		})
	}
}

func TestRunRestore(t *testing.T) {
	var kp kopiaProvider
	kp.log = logrus.New()
	updater := FakeRestoreProgressUpdater{PodVolumeRestore: &velerov1api.PodVolumeRestore{}, Log: kp.log, Ctx: context.Background(), Cli: fake.NewClientBuilder().WithScheme(scheme.Scheme).Build()}

	testCases := []struct {
		name            string
		hookRestoreFunc func(ctx context.Context, rep repo.RepositoryWriter, progress *kopia.Progress, snapshotID, dest string, log logrus.FieldLogger, cancleCh chan struct{}) (int64, int32, error)
		notError        bool
	}{
		{
			name: "normal restore",
			hookRestoreFunc: func(ctx context.Context, rep repo.RepositoryWriter, progress *kopia.Progress, snapshotID, dest string, log logrus.FieldLogger, cancleCh chan struct{}) (int64, int32, error) {
				return 0, 0, nil
			},
			notError: true,
		},
		{
			name: "failed to restore",
			hookRestoreFunc: func(ctx context.Context, rep repo.RepositoryWriter, progress *kopia.Progress, snapshotID, dest string, log logrus.FieldLogger, cancleCh chan struct{}) (int64, int32, error) {
				return 0, 0, errors.New("failed to restore")
			},
			notError: false,
		},
	}

	for _, tc := range testCases {
		t.Run(tc.name, func(t *testing.T) {
			RestoreFunc = tc.hookRestoreFunc
			err := kp.RunRestore(context.Background(), "", "/var", &updater)
			if tc.notError {
				assert.NoError(t, err)
			} else {
				assert.Error(t, err)
			}
		})
	}
}

func TestCheckContext(t *testing.T) {
	testCases := []struct {
		name          string
		finishChan    chan struct{}
		restoreChan   chan struct{}
		uploader      *snapshotfs.Uploader
		expectCancel  bool
		expectBackup  bool
		expectRestore bool
	}{
		{
			name:          "FinishChan",
			finishChan:    make(chan struct{}),
			restoreChan:   make(chan struct{}),
			uploader:      &snapshotfs.Uploader{},
			expectCancel:  false,
			expectBackup:  false,
			expectRestore: false,
		},
		{
			name:          "nil uploader",
			finishChan:    make(chan struct{}),
			restoreChan:   make(chan struct{}),
			uploader:      nil,
			expectCancel:  true,
			expectBackup:  false,
			expectRestore: true,
		},
	}

	for _, tc := range testCases {
		t.Run(tc.name, func(t *testing.T) {
			var wg sync.WaitGroup
			wg.Add(1)

			if tc.expectBackup {
				go func() {
					wg.Wait()
					tc.restoreChan <- struct{}{}
				}()
			}

			ctx, cancel := context.WithCancel(context.Background())
			defer cancel()

			go func() {
				time.Sleep(100 * time.Millisecond)
				cancel()
				wg.Done()
			}()

			kp := &kopiaProvider{log: logrus.New()}
			kp.CheckContext(ctx, tc.finishChan, tc.restoreChan, tc.uploader)

			if tc.expectCancel && tc.uploader != nil {
				t.Error("Expected the uploader to be cancelled")
			}

			if tc.expectBackup && tc.uploader == nil && len(tc.restoreChan) > 0 {
				t.Error("Expected the restore channel to be closed")
			}
		})
	}
}

func TestGetPassword(t *testing.T) {
	testCases := []struct {
		name           string
		empytSecret    bool
		credGetterFunc func(*mocks.SecretStore, *v1.SecretKeySelector)
		expectError    bool
		expectedPass   string
	}{
		{
			name: "valid credentials interface",
			credGetterFunc: func(ss *mocks.SecretStore, selector *v1.SecretKeySelector) {
				ss.On("Get", selector).Return("test", nil)
			},
			expectError:  false,
			expectedPass: "test",
		},
		{
			name:         "empty from secret",
			empytSecret:  true,
			expectError:  true,
			expectedPass: "",
		},
		{
			name: "ErrorGettingPassword",
			credGetterFunc: func(ss *mocks.SecretStore, selector *v1.SecretKeySelector) {
				ss.On("Get", selector).Return("", errors.New("error getting password"))
			},
			expectError:  true,
			expectedPass: "",
		},
	}

	for _, tc := range testCases {
		t.Run(tc.name, func(t *testing.T) {
			// Mock CredentialGetter
			credGetter := &credentials.CredentialGetter{}
			mockCredGetter := &mocks.SecretStore{}
			if !tc.empytSecret {
				credGetter.FromSecret = mockCredGetter
			}
			repoKeySelector := &v1.SecretKeySelector{LocalObjectReference: v1.LocalObjectReference{Name: "velero-repo-credentials"}, Key: "repository-password"}

			if tc.credGetterFunc != nil {
				tc.credGetterFunc(mockCredGetter, repoKeySelector)
			}

			kp := &kopiaProvider{
				credGetter: credGetter,
			}

			password, err := kp.GetPassword(nil)
			if tc.expectError {
				assert.Error(t, err, "Expected an error")
			} else {
				assert.NoError(t, err, "Expected no error")
			}

			assert.Equal(t, tc.expectedPass, password, "Expected password to match")
		})
	}
}

func (m *MockCredentialGetter) GetCredentials() (string, error) {
	args := m.Called()
	return args.String(0), args.Error(1)
}

// MockRepoSvc is a mock implementation of the RepoService interface.
type MockRepoSvc struct {
	mock.Mock
}

func (m *MockRepoSvc) Open(ctx context.Context, opts udmrepo.RepoOptions) (udmrepo.BackupRepo, error) {
	args := m.Called(ctx, opts)
	return args.Get(0).(udmrepo.BackupRepo), args.Error(1)
}

func TestNewKopiaUploaderProvider(t *testing.T) {
	requestorType := "testRequestor"
	ctx := context.Background()
	backupRepo := repository.NewBackupRepository(velerov1api.DefaultNamespace, repository.BackupRepositoryKey{VolumeNamespace: "fake-volume-ns-02", BackupLocation: "fake-bsl-02", RepositoryType: "fake-repository-type-02"})
	mockLog := logrus.New()

	// Define test cases
	testCases := []struct {
		name                  string
		mockCredGetter        *mocks.SecretStore
		mockBackupRepoService udmrepo.BackupRepoService
		expectedError         string
	}{
		{
			name: "Success",
			mockCredGetter: func() *mocks.SecretStore {
				mockCredGetter := &mocks.SecretStore{}
				repoKeySelector := &v1.SecretKeySelector{LocalObjectReference: v1.LocalObjectReference{Name: "velero-repo-credentials"}, Key: "repository-password"}
				mockCredGetter.On("Get", repoKeySelector).Return("test", nil)
				return mockCredGetter
			}(),
			mockBackupRepoService: func() udmrepo.BackupRepoService {
				backupRepoService := &udmrepomocks.BackupRepoService{}
				var backupRepo udmrepo.BackupRepo
				repoOpt := udmrepo.RepoOptions{StorageType: "", RepoPassword: "test", ConfigFilePath: "/root/udmrepo/repo-.conf", GeneralOptions: map[string]string{}, StorageOptions: map[string]string{}, Description: "Initial kopia uploader provider"}
				backupRepoService.On("Open", context.Background(), repoOpt).Return(backupRepo, nil)
				return backupRepoService
			}(),
			expectedError: "",
		},
		{
			name: "Error to get repo options",
			mockCredGetter: func() *mocks.SecretStore {
				mockCredGetter := &mocks.SecretStore{}
				repoKeySelector := &v1.SecretKeySelector{LocalObjectReference: v1.LocalObjectReference{Name: "velero-repo-credentials"}, Key: "repository-password"}
				mockCredGetter.On("Get", repoKeySelector).Return("test", errors.New("failed to get password"))
				return mockCredGetter
			}(),
			mockBackupRepoService: func() udmrepo.BackupRepoService {
				backupRepoService := &udmrepomocks.BackupRepoService{}
				var backupRepo udmrepo.BackupRepo
				repoOpt := udmrepo.RepoOptions{StorageType: "", RepoPassword: "test", ConfigFilePath: "/root/udmrepo/repo-.conf", GeneralOptions: map[string]string{}, StorageOptions: map[string]string{}, Description: "Initial kopia uploader provider"}
				backupRepoService.On("Open", context.Background(), repoOpt).Return(backupRepo, nil)
				return backupRepoService
			}(),
			expectedError: "error to get repo options",
		},
		{
			name: "Error open repository service",
			mockCredGetter: func() *mocks.SecretStore {
				mockCredGetter := &mocks.SecretStore{}
				repoKeySelector := &v1.SecretKeySelector{LocalObjectReference: v1.LocalObjectReference{Name: "velero-repo-credentials"}, Key: "repository-password"}
				mockCredGetter.On("Get", repoKeySelector).Return("test", nil)
				return mockCredGetter
			}(),
			mockBackupRepoService: func() udmrepo.BackupRepoService {
				backupRepoService := &udmrepomocks.BackupRepoService{}
				var backupRepo udmrepo.BackupRepo
				repoOpt := udmrepo.RepoOptions{StorageType: "", RepoPassword: "test", ConfigFilePath: "/root/udmrepo/repo-.conf", GeneralOptions: map[string]string{}, StorageOptions: map[string]string{}, Description: "Initial kopia uploader provider"}
				backupRepoService.On("Open", context.Background(), repoOpt).Return(backupRepo, errors.New("failed to init repository"))
				return backupRepoService
			}(),
			expectedError: "Failed to find kopia repository",
		},
	}

	// Iterate through test cases
	for _, tc := range testCases {
		t.Run(tc.name, func(t *testing.T) {
			credGetter := &credentials.CredentialGetter{FromSecret: tc.mockCredGetter}
			BackupRepoServiceCreateFunc = func(logger logrus.FieldLogger) udmrepo.BackupRepoService {
				return tc.mockBackupRepoService
			}
			// Call the function being tested.
			_, err := NewKopiaUploaderProvider(requestorType, ctx, credGetter, backupRepo, mockLog)

			// Assertions
			if tc.expectedError != "" {
				assert.Contains(t, err.Error(), tc.expectedError)
			} else {
				assert.Nil(t, err)
			}

			// Verify that the expected methods were called on the mocks.
			tc.mockCredGetter.AssertExpectations(t)
		})
	}
}<|MERGE_RESOLUTION|>--- conflicted
+++ resolved
@@ -68,42 +68,26 @@
 
 	testCases := []struct {
 		name           string
-<<<<<<< HEAD
-		hookBackupFunc func(ctx context.Context, fsUploader kopia.SnapshotUploader, repoWriter repo.RepositoryWriter, sourcePath string, forceFull bool, parentSnapshot string, tags map[string]string, log logrus.FieldLogger) (*uploader.SnapshotInfo, bool, error)
-=======
-		hookBackupFunc func(ctx context.Context, fsUploader *snapshotfs.Uploader, repoWriter repo.RepositoryWriter, sourcePath string, realSource string, forceFull bool, parentSnapshot string, tags map[string]string, log logrus.FieldLogger) (*uploader.SnapshotInfo, bool, error)
->>>>>>> 8cd55d18
+		hookBackupFunc func(ctx context.Context, fsUploader kopia.SnapshotUploader, repoWriter repo.RepositoryWriter, sourcePath string, realSource string, forceFull bool, parentSnapshot string, tags map[string]string, log logrus.FieldLogger) (*uploader.SnapshotInfo, bool, error)
 		notError       bool
 	}{
 		{
 			name: "success to backup",
-<<<<<<< HEAD
-			hookBackupFunc: func(ctx context.Context, fsUploader kopia.SnapshotUploader, repoWriter repo.RepositoryWriter, sourcePath string, forceFull bool, parentSnapshot string, tags map[string]string, log logrus.FieldLogger) (*uploader.SnapshotInfo, bool, error) {
-=======
-			hookBackupFunc: func(ctx context.Context, fsUploader *snapshotfs.Uploader, repoWriter repo.RepositoryWriter, sourcePath string, realSource string, forceFull bool, parentSnapshot string, tags map[string]string, log logrus.FieldLogger) (*uploader.SnapshotInfo, bool, error) {
->>>>>>> 8cd55d18
+			hookBackupFunc: func(ctx context.Context, fsUploader kopia.SnapshotUploader, repoWriter repo.RepositoryWriter, sourcePath string, realSource string, forceFull bool, parentSnapshot string, tags map[string]string, log logrus.FieldLogger) (*uploader.SnapshotInfo, bool, error) {
 				return &uploader.SnapshotInfo{}, false, nil
 			},
 			notError: true,
 		},
 		{
 			name: "get error to backup",
-<<<<<<< HEAD
-			hookBackupFunc: func(ctx context.Context, fsUploader kopia.SnapshotUploader, repoWriter repo.RepositoryWriter, sourcePath string, forceFull bool, parentSnapshot string, tags map[string]string, log logrus.FieldLogger) (*uploader.SnapshotInfo, bool, error) {
-=======
-			hookBackupFunc: func(ctx context.Context, fsUploader *snapshotfs.Uploader, repoWriter repo.RepositoryWriter, sourcePath string, realSource string, forceFull bool, parentSnapshot string, tags map[string]string, log logrus.FieldLogger) (*uploader.SnapshotInfo, bool, error) {
->>>>>>> 8cd55d18
+			hookBackupFunc: func(ctx context.Context, fsUploader kopia.SnapshotUploader, repoWriter repo.RepositoryWriter, sourcePath string, realSource string, forceFull bool, parentSnapshot string, tags map[string]string, log logrus.FieldLogger) (*uploader.SnapshotInfo, bool, error) {
 				return &uploader.SnapshotInfo{}, false, errors.New("failed to backup")
 			},
 			notError: false,
 		},
 		{
 			name: "got empty snapshot",
-<<<<<<< HEAD
-			hookBackupFunc: func(ctx context.Context, fsUploader kopia.SnapshotUploader, repoWriter repo.RepositoryWriter, sourcePath string, forceFull bool, parentSnapshot string, tags map[string]string, log logrus.FieldLogger) (*uploader.SnapshotInfo, bool, error) {
-=======
-			hookBackupFunc: func(ctx context.Context, fsUploader *snapshotfs.Uploader, repoWriter repo.RepositoryWriter, sourcePath string, realSource string, forceFull bool, parentSnapshot string, tags map[string]string, log logrus.FieldLogger) (*uploader.SnapshotInfo, bool, error) {
->>>>>>> 8cd55d18
+			hookBackupFunc: func(ctx context.Context, fsUploader kopia.SnapshotUploader, repoWriter repo.RepositoryWriter, sourcePath string, realSource string, forceFull bool, parentSnapshot string, tags map[string]string, log logrus.FieldLogger) (*uploader.SnapshotInfo, bool, error) {
 				return nil, true, errors.New("snapshot is empty")
 			},
 			notError: false,
@@ -320,15 +304,13 @@
 			name: "Success",
 			mockCredGetter: func() *mocks.SecretStore {
 				mockCredGetter := &mocks.SecretStore{}
-				repoKeySelector := &v1.SecretKeySelector{LocalObjectReference: v1.LocalObjectReference{Name: "velero-repo-credentials"}, Key: "repository-password"}
-				mockCredGetter.On("Get", repoKeySelector).Return("test", nil)
+				mockCredGetter.On("Get", mock.Anything).Return("test", nil)
 				return mockCredGetter
 			}(),
 			mockBackupRepoService: func() udmrepo.BackupRepoService {
 				backupRepoService := &udmrepomocks.BackupRepoService{}
 				var backupRepo udmrepo.BackupRepo
-				repoOpt := udmrepo.RepoOptions{StorageType: "", RepoPassword: "test", ConfigFilePath: "/root/udmrepo/repo-.conf", GeneralOptions: map[string]string{}, StorageOptions: map[string]string{}, Description: "Initial kopia uploader provider"}
-				backupRepoService.On("Open", context.Background(), repoOpt).Return(backupRepo, nil)
+				backupRepoService.On("Open", context.Background(), mock.Anything).Return(backupRepo, nil)
 				return backupRepoService
 			}(),
 			expectedError: "",
@@ -337,15 +319,13 @@
 			name: "Error to get repo options",
 			mockCredGetter: func() *mocks.SecretStore {
 				mockCredGetter := &mocks.SecretStore{}
-				repoKeySelector := &v1.SecretKeySelector{LocalObjectReference: v1.LocalObjectReference{Name: "velero-repo-credentials"}, Key: "repository-password"}
-				mockCredGetter.On("Get", repoKeySelector).Return("test", errors.New("failed to get password"))
+				mockCredGetter.On("Get", mock.Anything).Return("test", errors.New("failed to get password"))
 				return mockCredGetter
 			}(),
 			mockBackupRepoService: func() udmrepo.BackupRepoService {
 				backupRepoService := &udmrepomocks.BackupRepoService{}
 				var backupRepo udmrepo.BackupRepo
-				repoOpt := udmrepo.RepoOptions{StorageType: "", RepoPassword: "test", ConfigFilePath: "/root/udmrepo/repo-.conf", GeneralOptions: map[string]string{}, StorageOptions: map[string]string{}, Description: "Initial kopia uploader provider"}
-				backupRepoService.On("Open", context.Background(), repoOpt).Return(backupRepo, nil)
+				backupRepoService.On("Open", context.Background(), mock.Anything).Return(backupRepo, nil)
 				return backupRepoService
 			}(),
 			expectedError: "error to get repo options",
@@ -354,15 +334,13 @@
 			name: "Error open repository service",
 			mockCredGetter: func() *mocks.SecretStore {
 				mockCredGetter := &mocks.SecretStore{}
-				repoKeySelector := &v1.SecretKeySelector{LocalObjectReference: v1.LocalObjectReference{Name: "velero-repo-credentials"}, Key: "repository-password"}
-				mockCredGetter.On("Get", repoKeySelector).Return("test", nil)
+				mockCredGetter.On("Get", mock.Anything).Return("test", nil)
 				return mockCredGetter
 			}(),
 			mockBackupRepoService: func() udmrepo.BackupRepoService {
 				backupRepoService := &udmrepomocks.BackupRepoService{}
 				var backupRepo udmrepo.BackupRepo
-				repoOpt := udmrepo.RepoOptions{StorageType: "", RepoPassword: "test", ConfigFilePath: "/root/udmrepo/repo-.conf", GeneralOptions: map[string]string{}, StorageOptions: map[string]string{}, Description: "Initial kopia uploader provider"}
-				backupRepoService.On("Open", context.Background(), repoOpt).Return(backupRepo, errors.New("failed to init repository"))
+				backupRepoService.On("Open", context.Background(), mock.Anything).Return(backupRepo, errors.New("failed to init repository"))
 				return backupRepoService
 			}(),
 			expectedError: "Failed to find kopia repository",
