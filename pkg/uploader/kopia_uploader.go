--- conflicted
+++ resolved
@@ -27,11 +27,7 @@
 	taskName       string
 	log            logrus.FieldLogger
 	uploader       *snapshotfs.Uploader
-<<<<<<< HEAD
 	restoreCancel  chan struct{}
-=======
-	restoreCancle  chan struct{}
->>>>>>> cc1d2550
 }
 
 func NewKopiaUploaderProvider(
@@ -50,10 +46,6 @@
 	}
 
 	ctx = logging.SetupKopiaLog(ctx, log)
-<<<<<<< HEAD
-
-=======
->>>>>>> cc1d2550
 	buf, err := credentialsFileStore.Buffer(repoKeySelector)
 	if err != nil {
 		log.WithError(err).Error("Failed to get password buffer")
@@ -119,17 +111,12 @@
 	path string,
 	tags map[string]string,
 	parentSnapshot string,
-<<<<<<< HEAD
-	updateFunc func(velerov1api.PodVolumeOperationProgress)) (string, string, error) {
-=======
 	updateFunc func(p velerov1api.PodVolumeOperationProgress, msg string)) (string, string, error) {
 
->>>>>>> cc1d2550
 	kup.taskName = "Kopia-Backup"
 	repoWriter := kopiaup.NewShimRepo(kup.bkRepo)
 	kup.uploader = snapshotfs.NewUploader(repoWriter)
 
-<<<<<<< HEAD
 	prorgess := new(kopiaup.KopiaProgress)
 	prorgess.InitThrottle(backupProgressCheckInterval)
 	prorgess.UpFunc = func(p upimpl.UploaderProgress) {
@@ -138,8 +125,6 @@
 			BytesDone:  p.BytesDone,
 		})
 	}
-=======
->>>>>>> cc1d2550
 	ctx = logging.SetupKopiaLog(ctx, kup.log)
 	log := kup.log.WithFields(logrus.Fields{
 		"path":           path,
@@ -148,46 +133,12 @@
 	})
 	kup.uploader.Progress = prorgess
 	log.Info("Starting backup")
-<<<<<<< HEAD
 	snapshotInfo, err := kopiaup.Backup(ctx, kup.uploader, repoWriter, path, parentSnapshot, kup.log, func(p upimpl.UploaderProgress) {
 		updateFunc(velerov1api.PodVolumeOperationProgress{
 			TotalBytes: p.TotalBytes,
 			BytesDone:  p.BytesDone,
 		})
 	})
-=======
-	//progress := kopiaup.KopiaProgress{UpFunc: updateFunc}
-	// create a channel to signal when to end the goroutine scanning for progress
-	// updates
-	//quit := make(chan struct{})
-
-	/*go func() {
-		ticker := time.NewTicker(backupProgressCheckInterval)
-		for {
-			select {
-			case <-ticker.C:
-				// if the line contains a non-empty bytes_done field, we can update the
-				// caller with the progress
-				kup.uploader.
-				if kup..BytesDone != 0 {
-					updateFunc(velerov1api.PodVolumeOperationProgress{
-						TotalBytes: .TotalBytes,
-						BytesDone:  stat.BytesDone,
-					})
-				}
-			case <-quit:
-				ticker.Stop()
-				return
-			}
-		}
-	}()*/
-	snapshotInfo, err := kopiaup.Backup(ctx, kup.uploader, repoWriter, path, parentSnapshot, kup.log,
-		func(p upimpl.UploaderProgress) {
-			updateFunc(velerov1api.PodVolumeOperationProgress{TotalBytes: p.TotalBytes, BytesDone: p.BytesDone}, p.Msg)
-		},
-	)
-	//quit <- struct{}{}
->>>>>>> cc1d2550
 
 	if err != nil {
 		log.WithError(err).Error("Failed to run kopia backup")
@@ -210,7 +161,6 @@
 	return output, "", nil
 }
 
-<<<<<<< HEAD
 func (kup *kopiaUploaderProvider) RunRestore(
 	ctx context.Context,
 	snapshotID string,
@@ -218,19 +168,11 @@
 	updateFunc func(velerov1api.PodVolumeOperationProgress)) (string, string, error) {
 
 	kup.taskName = "Kopia-Restore"
-=======
-func (kup *kopiaUploaderProvider) RunRestore(ctx context.Context, snapshotID string, volumePath string,
-	updateFunc func(velerov1api.PodVolumeOperationProgress)) (string, string, error) {
-
-	kup.taskName = "Kopia-Restore"
-	kup.restoreCancle = make(chan struct{})
->>>>>>> cc1d2550
 	ctx = logging.SetupKopiaLog(ctx, kup.log)
 	log := kup.log.WithFields(logrus.Fields{
 		"snapshotID": snapshotID,
 		"volumePath": volumePath,
 	})
-<<<<<<< HEAD
 	repoWriter := kopiaup.NewShimRepo(kup.bkRepo)
 	prorgess := new(kopiaup.KopiaProgress)
 	prorgess.InitThrottle(time.Second)
@@ -244,14 +186,6 @@
 	log.Info("Starting restore")
 
 	size, fileCount, err := kopiaup.Restore(ctx, repoWriter, prorgess, snapshotID, volumePath, kup.log, kup.restoreCancel)
-=======
-
-	log.Info("Starting restore")
-
-	size, fileCount, err := kopiaup.Restore(ctx, kup.bkRepo, snapshotID, volumePath, kup.log, kup.restoreCancle, func(p upimpl.UploaderProgress) {
-		updateFunc(velerov1api.PodVolumeOperationProgress{TotalBytes: p.TotalBytes, BytesDone: p.BytesDone})
-	})
->>>>>>> cc1d2550
 
 	if err != nil {
 		log.WithError(err).Error("Failed to run kopia restore")
